--- conflicted
+++ resolved
@@ -74,11 +74,7 @@
         return -1.
     return 0.
 
-<<<<<<< HEAD
-def do_calculation(shower_hits, vtx_data, radius=10., eps=2., min_samples=5, shower_label=2):
-=======
 def do_calculation(data, em_primaries, radius=10., eps=2., min_samples=5, shower_label=2):
->>>>>>> 3e8f4af8
     '''
     Calculates the best fit direction of the gamma shower based on a PCA of the
     shower start
@@ -93,13 +89,10 @@
         a numpy array Mx8 containing (x,y,z,batch,valid,x_comp,y_comp,z_comp) across vertexes. XX_comp are the components of the unit vectors determined by the PCA, valid is false if fit fails
 
     '''
-<<<<<<< HEAD
-=======
     vtx_data = em_primaries.copy()
     vtx_data[:, [3, 4, 5, 6, 7]] = vtx_data[:, [6, 7, 3, 4, 5]]
     shower_hits_mask = data[:,-1] == shower_label
     shower_hits = data[shower_hits_mask] # select shower-like hits
->>>>>>> 3e8f4af8
     return_data = np.empty((len(vtx_data),8))
     return_pca_data = np.empty((len(vtx_data),6))
     return_pca_nhits = np.empty((len(vtx_data),6))
